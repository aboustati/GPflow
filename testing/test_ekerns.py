import unittest
import numpy as np
import tensorflow as tf
<<<<<<< HEAD
import GPflow

from testing.gpflow_testcase import GPflowTestCase
from GPflow import kernels
from GPflow import ekernels
=======
import gpflow
from gpflow import kernels
from gpflow import ekernels
>>>>>>> 91aa5884
from nose.plugins.attrib import attr

def _assert_pdeq(self, a, b, k=None, i=-1, l=-1):
    self.assertTrue(np.all(a.shape == b.shape))
    pdmax = np.max(np.abs(a / b - 1) * 100)
    # print("%s, %f" % (str(type(k)), pdmax))
    msg = "Percentage difference above threshold: {0}\nOn kernel: {1} ({2} / {3})"
    self.assertTrue(pdmax < self._threshold, msg=msg.format(pdmax, str(type(k)), i + 1, l))

def index_block(y, x, D):
    return np.s_[y * D:(y + 1) * D, x * D:(x + 1) * D]


class TriDiagonalBlockRep(object):
    """
    Transforms an unconstrained representation of a PSD block tri diagonal matrix to its PSD block representation.
    """

    def __init__(self):
        gpflow.transforms.Transform.__init__(self)

    def forward(self, x):
        """
        Transforms from the free state to the matrix of blocks.
        :param x: Unconstrained state (Nx2DxD), where D is the block size.
        :return: Return PSD blocks (2xNxDxD)
        """
        N, D = x.shape[0], x.shape[2]
        diagblocks = np.einsum('nij,nik->njk', x, x)
        ob = np.einsum('nij,nik->njk', x[:-1, :, :], x[1:, :, :])
        # ob = np.einsum('nij,njk->nik', x[:-1, :, :].transpose([0, 2, 1]), x[1:, :, :])
        offblocks = np.vstack((ob, np.zeros((1, D, D))))
        return np.array([diagblocks, offblocks])

    def tf_forward(self, x):
        N, D = tf.shape(x)[0], tf.shape(x)[2]
        xm = tf.slice(x, [0, 0, 0], tf.stack([N - 1, -1, -1]))
        xp = x[1:, :, :]
        diagblocks = tf.matmul(x, x, transpose_a=True)
        offblocks = tf.concat_v2([tf.matmul(xm, xp, transpose_a=True), tf.zeros((1, D, D), 0, dtype=tf.float64)])
        return tf.stack([diagblocks, offblocks])

    def __str__(self):
        return "BlockTriDiagonal"


class TestKernExpDelta(GPflowTestCase):
    """
    Check whether the normal kernel matrix is recovered if a delta distribution is used. First initial test which should
    indicate whether things work or not.
    """

    def setUp(self):
        with self.test_session():
            self.D = 2
            self.rng = np.random.RandomState(0)
            self.Xmu = self.rng.rand(10, self.D)
            self.Z = self.rng.rand(4, self.D)
            self.Xcov = np.zeros((self.Xmu.shape[0], self.D, self.D))
            self.Xcovc = np.zeros((self.Xmu.shape[0], self.D, self.D))
            k1 = ekernels.RBF(self.D, ARD=True)
            k1.lengthscales = self.rng.rand(2) + [0.5, 1.5]
            k1.variance = 0.3 + self.rng.rand()
            k2 = ekernels.RBF(self.D)
            k2.lengthscales = self.rng.rand(1) + [0.5]
            k2.variance = 0.3 + self.rng.rand()
            klin = ekernels.Linear(self.D, variance=0.3 + self.rng.rand())
            self.kernels = [k1, klin, k2]

    def test_eKzxKxz(self):
        with self.test_session():
            for k in self.kernels:
                psi2 = k.compute_eKzxKxz(self.Z, self.Xmu, self.Xcov)
                kernmat = k.compute_K(self.Z, self.Xmu)  # MxN
                kernouter = np.einsum('in,jn->nij', kernmat, kernmat)
                self.assertTrue(np.allclose(kernouter, psi2))

    def test_eKdiag(self):
        with self.test_session():
            for k in self.kernels:
                kdiag = k.compute_eKdiag(self.Xmu, self.Xcov)
                orig = k.compute_Kdiag(self.Xmu)
                self.assertTrue(np.allclose(orig, kdiag))

    def test_exKxz(self):
        with self.test_session():
            covall = np.array([self.Xcov, self.Xcovc])
            for k in self.kernels:
                if type(k) is ekernels.Linear:
                    continue
                exKxz = k.compute_exKxz(self.Z, self.Xmu, covall)
                Kxz = k.compute_K(self.Xmu[:-1, :], self.Z)  # NxM
                xKxz = np.einsum('nm,nd->nmd', Kxz, self.Xmu[1:, :])
                self.assertTrue(np.allclose(xKxz, exKxz))

    def test_Kxz(self):
        with self.test_session():
            for k in self.kernels:
                psi1 = k.compute_eKxz(self.Z, self.Xmu, self.Xcov)
                kernmat = k.compute_K(self.Z, self.Xmu)  # MxN
                self.assertTrue(np.allclose(kernmat, psi1.T))


class TestKernExpActiveDims(GPflowTestCase):
    _threshold = 0.5

    def setUp(self):
        with self.test_session():
            self.N = 4
            self.D = 2
            self.rng = np.random.RandomState(0)
            self.Xmu = self.rng.rand(self.N, self.D)
            self.Z = self.rng.rand(3, self.D)
            unconstrained = self.rng.randn(self.N, 2 * self.D, self.D)
            t = TriDiagonalBlockRep()
            self.Xcov = t.forward(unconstrained)

            variance = 0.3 + self.rng.rand()

            k1 = ekernels.RBF(1, variance, active_dims=[0])
            k2 = ekernels.RBF(1, variance, active_dims=[1])
            klin = ekernels.Linear(1, variance, active_dims=[1])
            self.ekernels = [k1, k2, klin]  # Kernels doing the expectation in closed form, doing the slicing

            k1 = ekernels.RBF(1, variance)
            k2 = ekernels.RBF(1, variance)
            klin = ekernels.Linear(1, variance)
            self.pekernels = [k1, k2, klin]  # kernels doing the expectations in closed form, without slicing

            k1 = kernels.RBF(1, variance, active_dims=[0])
            klin = kernels.Linear(1, variance, active_dims=[1])
            self.kernels = [k1, klin]

            k1 = kernels.RBF(1, variance)
            klin = kernels.Linear(1, variance)
            self.pkernels = [k1, klin]

    def test_quad_active_dims(self):
        with self.test_session():
            for k, pk in zip(self.kernels + self.ekernels, self.pkernels + self.pekernels):
                a = k.compute_eKdiag(self.Xmu, self.Xcov[0, :, :, :])
                sliced = np.take(
                    np.take(self.Xcov, k.active_dims, axis=-1),
                    k.active_dims,
                    axis=-2)
                b = pk.compute_eKdiag(self.Xmu[:, k.active_dims], sliced[0, :, :, :])
                _assert_pdeq(self, a, b, k)

                a = k.compute_eKxz(self.Z, self.Xmu, self.Xcov[0, :, :, :])
                sliced = np.take(
                    np.take(self.Xcov, k.active_dims, axis=-1),
                    k.active_dims,
                    axis=-2)
                b = pk.compute_eKxz(
                    self.Z[:, k.active_dims],
                    self.Xmu[:, k.active_dims],
                    sliced[0, :, :, :])
                _assert_pdeq(self, a, b, k)

                a = k.compute_eKzxKxz(self.Z, self.Xmu, self.Xcov[0, :, :, :])
                sliced = np.take(
                    np.take(self.Xcov, k.active_dims, axis=-1),
                    k.active_dims,
                    axis=-2)
                b = pk.compute_eKzxKxz(self.Z[:, k.active_dims], self.Xmu[:, k.active_dims], sliced[0, :, :, :])
                _assert_pdeq(self, a, b, k)


class TestExpxKxzActiveDims(GPflowTestCase):
    _threshold = 0.5

    def setUp(self):
        with self.test_session():
            self.rng = np.random.RandomState(0)

            self.N = 4
            self.D = 2
            self.Xmu = self.rng.rand(self.N, self.D)
            self.Z = self.rng.rand(3, self.D)
            unconstrained = self.rng.randn(self.N, 2 * self.D, self.D)
            t = TriDiagonalBlockRep()
            self.Xcov = t.forward(unconstrained)

            variance = 0.3 + self.rng.rand()

            k1 = ekernels.RBF(1, variance, active_dims=[0])
            k2 = ekernels.RBF(1, variance, active_dims=[1])
            klin = ekernels.Linear(1, variance, active_dims=[1])
            self.ekernels = [k1, k2, klin]

            k1 = ekernels.RBF(2, variance)
            k2 = ekernels.RBF(2, variance)
            klin = ekernels.Linear(2, variance)
            self.pekernels = [k1, k2, klin]

            k1 = kernels.RBF(1, variance, active_dims=[0])
            klin = kernels.Linear(1, variance, active_dims=[1])
            self.kernels = [k1, klin]

            k1 = kernels.RBF(2, variance)
            klin = kernels.Linear(2, variance)
            self.pkernels = [k1, klin]

    def test_quad_active_dims(self):
        with self.test_session():
            for k, pk in zip(self.kernels, self.pkernels):

                # TODO(@markvdw):
                # exKxz is interacts slightly oddly with `active_dims`.
                # It can't be implemented by simply dropping the dependence on certain inputs.
                # As we still need to output the outer product between x_{t-1} and K_{x_t, Z}.
                # So we can't do a comparison to a kernel that just takes a smaller X as an input.
                # It may be possible to do this though for a carefully crafted `Xcov`.
                # However, I'll leave that as a todo for now.

                k.input_size = self.Xmu.shape[1]
                pk.input_size = self.Xmu.shape[1]
                a = k.compute_exKxz(self.Z, self.Xmu, self.Xcov)
                b = pk.compute_exKxz(self.Z, self.Xmu, self.Xcov)
                self.assertFalse(np.all(a == b))
                exp_shape = np.array([self.N - 1, self.Z.shape[0], self.D])
                self.assertTrue(np.all(a.shape == exp_shape),
                                msg="Shapes incorrect:\n%s vs %s" % (str(a.shape), str(exp_shape)))

            for k, pk in zip(self.ekernels, self.pekernels):
                try:
                    k.compute_exKxz(self.Z, self.Xmu, self.Xcov)
                    pk.compute_exKxz(self.Z, self.Xmu, self.Xcov)
                except Exception as e:
                    self.assertTrue(type(e) is tf.errors.InvalidArgumentError)


@attr(speed='slow')
class TestKernExpQuadrature(GPflowTestCase):
    _threshold = 0.5
    num_gauss_hermite_points = 50  # more may be needed to reach tighter tolerances, try 100.

    def setUp(self):
        with self.test_session():
            self.rng = np.random.RandomState(1)  # this seed works with 60 GH points
            self.N = 4
            self.D = 2
            self.Xmu = self.rng.rand(self.N, self.D)
            self.Z = self.rng.rand(2, self.D)

            unconstrained = self.rng.randn(self.N, 2 * self.D, self.D)
            t = TriDiagonalBlockRep()
            self.Xcov = t.forward(unconstrained)

            # Set up "normal" kernels
            ekernel_classes = [ekernels.RBF, ekernels.Linear]
            kernel_classes = [kernels.RBF, kernels.Linear]
            params = [(self.D, 0.3 + self.rng.rand(), self.rng.rand(2) + [0.5, 1.5], None, True),
                      (self.D, 0.3 + self.rng.rand(), None)]
            self.ekernels = [c(*p) for c, p in zip(ekernel_classes, params)]
            self.kernels = [c(*p) for c, p in zip(kernel_classes, params)]

            # Test summed kernels, non-overlapping
            rbfvariance = 0.3 + self.rng.rand()
            rbfard = [self.rng.rand() + 0.5]
            linvariance = 0.3 + self.rng.rand()
            self.kernels.append(
                kernels.Add([
                    kernels.RBF(1, rbfvariance, rbfard, [1], False),
                    kernels.Linear(1, linvariance, [0])
                ])
            )
            self.kernels[-1].input_size = self.kernels[-1].input_dim
            for k in self.kernels[-1].kern_list:
                k.input_size = self.kernels[-1].input_size
            self.ekernels.append(
                ekernels.Add([
                    ekernels.RBF(1, rbfvariance, rbfard, [1], False),
                    ekernels.Linear(1, linvariance, [0])
                ])
            )
            self.ekernels[-1].input_size = self.ekernels[-1].input_dim
            for k in self.ekernels[-1].kern_list:
                k.input_size = self.ekernels[-1].input_size

            # Test summed kernels, overlapping
            rbfvariance = 0.3 + self.rng.rand()
            rbfard = [self.rng.rand() + 0.5]
            linvariance = 0.3 + self.rng.rand()
            self.kernels.append(
                kernels.Add([
                    kernels.RBF(self.D, rbfvariance, rbfard, active_dims=[0, 1]),
                    kernels.Linear(self.D, linvariance, active_dims=[0, 1])
                ])
            )
            self.ekernels.append(
                ekernels.Add([
                    ekernels.RBF(self.D, rbfvariance, rbfard, active_dims=[0, 1]),
                    ekernels.Linear(self.D, linvariance, active_dims=[0, 1])
                ])
            )

            self.assertTrue(self.ekernels[-2].on_separate_dimensions)
            self.assertTrue(not self.ekernels[-1].on_separate_dimensions)

    def test_eKdiag(self):
        with self.test_session():
            for i, (k, ek) in enumerate(zip(self.kernels, self.ekernels)):
                a = k.compute_eKdiag(self.Xmu, self.Xcov[0, :, :, :])
                b = ek.compute_eKdiag(self.Xmu, self.Xcov[0, :, :, :])
                _assert_pdeq(self, a, b, k, i, len(self.kernels))

    def test_eKxz(self):
        with self.test_session():
            aa, bb = [], []
            for k, ek in zip(self.kernels, self.ekernels):
                k.num_gauss_hermite_points = self.num_gauss_hermite_points
                a = k.compute_eKxz(self.Z, self.Xmu, self.Xcov[0, :, :, :])
                b = ek.compute_eKxz(self.Z, self.Xmu, self.Xcov[0, :, :, :])
                aa.append(a); bb.append(b)
            [_assert_pdeq(self, a, b, k) for a, b, k in zip(aa, bb, self.kernels)]

    def test_eKzxKxz(self):
        with self.test_session():
            for k, ek in zip(self.kernels, self.ekernels):
                k._kill_autoflow()
                k.num_gauss_hermite_points = self.num_gauss_hermite_points
                a = k.compute_eKzxKxz(self.Z, self.Xmu, self.Xcov[0, :, :, :])
                b = ek.compute_eKzxKxz(self.Z, self.Xmu, self.Xcov[0, :, :, :])
                _assert_pdeq(self, a, b, k)

    def test_exKxz(self):
        with self.test_session():
            for i, (k, ek) in enumerate(zip(self.kernels, self.ekernels)):
                if type(k) is kernels.Add and hasattr(k, 'input_size'):
                    # xKxz does not work with slicing yet
                    continue

                k._kill_autoflow()
                k.num_gauss_hermite_points = self.num_gauss_hermite_points
                a = k.compute_exKxz(self.Z, self.Xmu, self.Xcov)
                b = ek.compute_exKxz(self.Z, self.Xmu, self.Xcov)
                _assert_pdeq(self, a, b, k, i, len(self.kernels))

    def test_switch_quadrature(self):
        with self.test_session():
            k = self.kernels[0]
            k._kill_autoflow()
            k.num_gauss_hermite_points = 0
            with self.assertRaises(RuntimeError):
                k.compute_eKzxKxz(self.Z, self.Xmu, self.Xcov[0, :, :, :])


class TestKernProd(GPflowTestCase):
    """
    TestKernProd
    Need a separate test for this as Prod currently only supports diagonal Xcov matrices with non-overlapping kernels.
    """

    def setUp(self):
        with self.test_session():
            self._threshold = 0.5
            self.rng = np.random.RandomState(0)
            self.N = 4
            self.D = 2

            # Test summed kernels, non-overlapping
            rbfvariance = 0.3 + self.rng.rand()
            rbfard = [self.rng.rand() + 0.5]
            linvariance = 0.3 + self.rng.rand()

            self.kernel = kernels.Prod([
                kernels.RBF(1, rbfvariance, rbfard, [1], False),
                kernels.Linear(1, linvariance, [0])
            ])

            self.ekernel = ekernels.Prod([
                ekernels.RBF(1, rbfvariance, rbfard, [1], False),
                ekernels.Linear(1, linvariance, [0])
            ])

            self.Xmu = self.rng.rand(self.N, self.D)
            self.Xcov = self.rng.rand(self.N, self.D)
            self.Z = self.rng.rand(2, self.D)

    def test_eKdiag(self):
        with self.test_session():
            a = self.kernel.compute_eKdiag(self.Xmu, self.Xcov)
            b = self.ekernel.compute_eKdiag(self.Xmu, self.Xcov)
            _assert_pdeq(self, a, b)

    def test_eKxz(self):
        with self.test_session():
            a = self.kernel.compute_eKxz(self.Z, self.Xmu, self.Xcov)
            b = self.ekernel.compute_eKxz(self.Z, self.Xmu, self.Xcov)
            _assert_pdeq(self, a, b)

    def test_eKzxKxz(self):
        with self.test_session():
            a = self.kernel.compute_eKzxKxz(self.Z, self.Xmu, self.Xcov)
            b = self.ekernel.compute_eKzxKxz(self.Z, self.Xmu, self.Xcov)
            _assert_pdeq(self, a, b)


class TestKernExpDiagXcov(GPflowTestCase):
    _threshold = 1e-6

    def setUp(self):
        with self.test_session():
            self.rng = np.random.RandomState(0)
            self.N = 4
            self.D = 2
            self.Xmu = self.rng.rand(self.N, self.D)
            self.Z = self.rng.rand(2, self.D)

            self.Xcov_diag = 0.05 + self.rng.rand(self.N, self.D)
            self.Xcov = np.zeros((self.Xcov_diag.shape[0], self.Xcov_diag.shape[1], self.Xcov_diag.shape[1]))
            self.Xcov[(np.s_[:],) + np.diag_indices(self.Xcov_diag.shape[1])] = self.Xcov_diag

            # Set up "normal" kernels
            ekernel_classes = [ekernels.RBF, ekernels.Linear]
            kernel_classes = [kernels.RBF, kernels.Linear]
            params = [(self.D, 0.3 + self.rng.rand(), self.rng.rand(2) + [0.5, 1.5], None, True),
                      (self.D, 0.3 + self.rng.rand(), None)]
            self.ekernels = [c(*p) for c, p in zip(ekernel_classes, params)]
            self.kernels = [c(*p) for c, p in zip(kernel_classes, params)]

            # Test summed kernels, non-overlapping
            rbfvariance = 0.3 + self.rng.rand()
            rbfard = [self.rng.rand() + 0.5]
            linvariance = 0.3 + self.rng.rand()
            self.kernels.append(
                kernels.Add([
                    kernels.RBF(1, rbfvariance, rbfard, [1], False),
                    kernels.Linear(1, linvariance, [0])
                ])
            )
            self.kernels[-1].input_size = self.kernels[-1].input_dim
            for k in self.kernels[-1].kern_list:
                k.input_size = self.kernels[-1].input_size
            self.ekernels.append(
                ekernels.Add([
                    ekernels.RBF(1, rbfvariance, rbfard, [1], False),
                    ekernels.Linear(1, linvariance, [0])
                ])
            )
            self.ekernels[-1].input_size = self.ekernels[-1].input_dim
            for k in self.ekernels[-1].kern_list:
                k.input_size = self.ekernels[-1].input_size

            # Test summed kernels, overlapping
            rbfvariance = 0.3 + self.rng.rand()
            rbfard = [self.rng.rand() + 0.5]
            linvariance = 0.3 + self.rng.rand()
            self.kernels.append(
                kernels.Add([
                    kernels.RBF(self.D, rbfvariance, rbfard),
                    kernels.Linear(self.D, linvariance)
                ])
            )
            self.ekernels.append(
                ekernels.Add([
                    ekernels.RBF(self.D, rbfvariance, rbfard),
                    ekernels.Linear(self.D, linvariance)
                ])
            )

            self.assertTrue(self.ekernels[-2].on_separate_dimensions)
            self.assertTrue(not self.ekernels[-1].on_separate_dimensions)

    def test_eKdiag(self):
        with self.test_session():
            for i, k in enumerate(self.kernels + self.ekernels):
                d = k.compute_eKdiag(self.Xmu, self.Xcov)
                e = k.compute_eKdiag(self.Xmu, self.Xcov_diag)
                _assert_pdeq(self, d, e, k, i, len(self.kernels))

    def test_eKxz(self):
        with self.test_session():
            for i, k in enumerate(self.kernels + self.ekernels):
                a = k.compute_eKxz(self.Z, self.Xmu, self.Xcov)
                b = k.compute_eKxz(self.Z, self.Xmu, self.Xcov_diag)
                _assert_pdeq(self, a, b, k)

    def test_eKzxKxz(self):
        with self.test_session():
            for i, k in enumerate(self.kernels + self.ekernels):
                a = k.compute_eKzxKxz(self.Z, self.Xmu, self.Xcov)
                b = k.compute_eKzxKxz(self.Z, self.Xmu, self.Xcov_diag)
                _assert_pdeq(self, a, b, k)


class TestAddCrossCalcs(GPflowTestCase):
    _threshold = 0.5

    def setUp(self):
        with self.test_session():
            self.rng = np.random.RandomState(0)
            self.N = 4
            self.D = 2

            self.rbf = ekernels.RBF(self.D, ARD=True)
            self.rbf.lengthscales = self.rng.rand(2) + [0.5, 1.5]
            self.rbf.variance = 0.3 + self.rng.rand()
            self.lin = ekernels.Linear(self.D)
            self.lin.variance = 0.3 + self.rng.rand()
            self.add = ekernels.Add([self.rbf, self.lin])

            self.Xmu = self.rng.rand(self.N, self.D)
            self.Z = self.rng.rand(2, self.D)
            unconstrained = self.rng.randn(self.N, 2 * self.D, self.D)
            t = TriDiagonalBlockRep()
            self.Xcov = t.forward(unconstrained)[0, :, :, :]

    def test_cross_quad(self):
        with self.test_session():
            self.add.num_gauss_hermite_points = 50
            free_vars, tfZ, tfXmu, tfXcov = tf.placeholder(tf.float64), tf.placeholder(tf.float64), tf.placeholder(tf.float64), tf.placeholder(tf.float64)
            self.add.make_tf_array(free_vars)
            with self.add.tf_mode():
                tfa = self.add.Linear_RBF_eKxzKzx(self.add.kern_list[0], self.add.kern_list[1], tfZ, tfXmu, tfXcov)
                tfb = self.add.quad_eKzx1Kxz2(self.add.kern_list[0], self.add.kern_list[1], tfZ, tfXmu, tfXcov)

            sess = tf.Session()
            feed_dict = {tfZ: self.Z, tfXmu: self.Xmu, tfXcov: self.Xcov, free_vars: self.add.get_free_state()}
            feed_dict = self.add.update_feed_dict(self.add.get_feed_dict_keys(), feed_dict)
            a, b = sess.run((tfa, tfb), feed_dict=feed_dict)
            _assert_pdeq(self, a, b)


if __name__ == '__main__':
    unittest.main()<|MERGE_RESOLUTION|>--- conflicted
+++ resolved
@@ -1,17 +1,11 @@
 import unittest
 import numpy as np
 import tensorflow as tf
-<<<<<<< HEAD
-import GPflow
+import gpflow
 
 from testing.gpflow_testcase import GPflowTestCase
-from GPflow import kernels
-from GPflow import ekernels
-=======
-import gpflow
 from gpflow import kernels
 from gpflow import ekernels
->>>>>>> 91aa5884
 from nose.plugins.attrib import attr
 
 def _assert_pdeq(self, a, b, k=None, i=-1, l=-1):
