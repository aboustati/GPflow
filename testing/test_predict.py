# Copyright 2016 the GPflow authors.
#
# Licensed under the Apache License, Version 2.0 (the "License");
# you may not use this file except in compliance with the License.
# You may obtain a copy of the License at
#
# http://www.apache.org/licenses/LICENSE-2.0
#
# Unless required by applicable law or agreed to in writing, software
# distributed under the License is distributed on an "AS IS" BASIS,
# WITHOUT WARRANTIES OR CONDITIONS OF ANY KIND, either express or implied.
# See the License for the specific language governing permissions and
# limitations under the License.from __future__ import print_function

import gpflow
import numpy as np
import unittest
import tensorflow as tf

from testing.gpflow_testcase import GPflowTestCase

<<<<<<< HEAD

class TestGaussian(GPflowTestCase):
    def setUp(self):
        with self.test_session():
            self.rng = np.random.RandomState(0)
            self.X = self.rng.randn(100,2)
            self.Y = self.rng.randn(100, 1)
            self.kern = GPflow.kernels.Matern32(2) + GPflow.kernels.White(1)
            self.Xtest = self.rng.randn(10, 2)
            self.Ytest = self.rng.randn(10, 1)
            # make a Gaussian model
            self.m = GPflow.gpr.GPR(self.X, self.Y, kern=self.kern)
=======
class TestGaussian(unittest.TestCase):
    def setUp(self):
        tf.reset_default_graph()
        self.rng = np.random.RandomState(0)
        self.X = self.rng.randn(100,2)
        self.Y = self.rng.randn(100, 1)
        self.kern = gpflow.kernels.Matern32(2) + gpflow.kernels.White(1)
        self.Xtest = self.rng.randn(10, 2)
        self.Ytest = self.rng.randn(10, 1)

        # make a Gaussian model
        self.m = gpflow.gpr.GPR(self.X, self.Y, kern=self.kern)
>>>>>>> 91aa5884

    def test_all(self):
        with self.test_session():
            mu_f, var_f = self.m.predict_f(self.Xtest)
            mu_y, var_y = self.m.predict_y(self.Xtest)

            self.assertTrue(np.allclose(mu_f, mu_y))
            self.assertTrue(np.allclose(var_f, var_y - 1.))

    def test_density(self):
        with self.test_session():
            mu_y, var_y = self.m.predict_y(self.Xtest)
            density = self.m.predict_density(self.Xtest, self.Ytest)

            density_hand = -0.5*np.log(2*np.pi) - 0.5*np.log(var_y) - 0.5*np.square(mu_y - self.Ytest)/var_y
            self.assertTrue(np.allclose(density_hand, density))

    def test_recompile(self):
        with self.test_session():
            mu_f, var_f = self.m.predict_f(self.Xtest)
            mu_y, var_y = self.m.predict_y(self.Xtest)
            density = self.m.predict_density(self.Xtest, self.Ytest)

            #change a fix and see if these things still compile
            self.m.likelihood.variance = 0.2
            self.m.likelihood.variance.fixed = True

            #this will fail unless a recompile has been triggered
            mu_f, var_f = self.m.predict_f(self.Xtest)
            mu_y, var_y = self.m.predict_y(self.Xtest)
            density = self.m.predict_density(self.Xtest, self.Ytest)


class TestFullCov(GPflowTestCase):
    """
    this base class requires inherriting to specify the model.

    This test structure is more complex that, say, looping over the models, but
    makses all the tests much smaller and so less prone to erroring out. Also,
    if a test fails, it should be clearer where the error is.
    """
    def setUp(self):
<<<<<<< HEAD
        with self.test_session():
            self.input_dim = 3
            self.output_dim = 2
            self.N = 20
            self.Ntest = 30
            self.M = 5
            rng = np.random.RandomState(0)
            self.num_samples = 5
            self.samples_shape = (self.num_samples, self.Ntest, self.output_dim)
            self.covar_shape = (self.Ntest, self.Ntest, self.output_dim)
            self.X, self.Y, self.Z, self.Xtest = (
                rng.randn(self.N, self.input_dim),
                rng.randn(self.N, self.output_dim),
                rng.randn(self.M, self.input_dim),
                rng.randn(self.Ntest, self.input_dim))
            self.k = lambda: GPflow.kernels.Matern32(self.input_dim)
            self.model = GPflow.gpr.GPR(self.X, self.Y, kern=self.k())
=======
        tf.reset_default_graph()
        self.input_dim = 3
        self.output_dim = 2
        self.N = 20
        self.Ntest = 30
        self.M = 5
        rng = np.random.RandomState(0)
        self.num_samples = 5
        self.samples_shape = (self.num_samples, self.Ntest, self.output_dim)
        self.covar_shape = (self.Ntest, self.Ntest, self.output_dim)
        self.X, self.Y, self.Z, self.Xtest = rng.randn(self.N, self.input_dim),\
                              rng.randn(self.N, self.output_dim),\
                              rng.randn(self.M, self.input_dim),\
                              rng.randn(self.Ntest, self.input_dim)
        self.k = lambda: gpflow.kernels.Matern32(self.input_dim)
        self.model = gpflow.gpr.GPR(self.X, self.Y, kern=self.k())
>>>>>>> 91aa5884

    def test_cov(self):
        with self.test_session():
            mu1, var = self.model.predict_f(self.Xtest)
            mu2, covar = self.model.predict_f_full_cov(self.Xtest)
            self.assertTrue(np.all(mu1 == mu2))
            self.assertTrue(covar.shape == self.covar_shape)
            self.assertTrue(var.shape == (self.Ntest, self.output_dim))
            for i in range(self.output_dim):
                self.assertTrue(np.allclose(var[:, i], np.diag(covar[:, :, i])))

    def test_samples(self):
        with self.test_session():
            samples = self.model.predict_f_samples(self.Xtest, self.num_samples)
            self.assertTrue(samples.shape == self.samples_shape)


class TestFullCovSGPR(TestFullCov):
    def setUp(self):
        TestFullCov.setUp(self)
<<<<<<< HEAD
        with self.test_session():
            self.model = GPflow.sgpr.SGPR(self.X, self.Y, Z=self.Z, kern=self.k())
=======
        self.model = gpflow.sgpr.SGPR(self.X, self.Y, Z=self.Z, kern=self.k())
>>>>>>> 91aa5884


class TestFullCovGPRFITC(TestFullCov):
    def setUp(self):
        TestFullCov.setUp(self)
<<<<<<< HEAD
        with self.test_session():
            self.model = GPflow.sgpr.GPRFITC(
                self.X, self.Y,
                Z=self.Z, kern=self.k())
=======
        self.model = gpflow.sgpr.GPRFITC(self.X, self.Y,
                                         Z=self.Z, kern=self.k())
>>>>>>> 91aa5884


class TestFullCovSVGP1(TestFullCov):
    def setUp(self):
        TestFullCov.setUp(self)
<<<<<<< HEAD
        with self.test_session():
            self.model = GPflow.svgp.SVGP(
                self.X, self.Y, Z=self.Z, kern=self.k(),
                likelihood=GPflow.likelihoods.Gaussian(),
                whiten=False, q_diag=True)
=======
        self.model = gpflow.svgp.SVGP(self.X, self.Y, Z=self.Z, kern=self.k(),
                                      likelihood=gpflow.likelihoods.Gaussian(),
                                      whiten=False, q_diag=True)
>>>>>>> 91aa5884


class TestFullCovSVGP2(TestFullCov):
    def setUp(self):
        TestFullCov.setUp(self)
<<<<<<< HEAD
        with self.test_session():
            self.model = GPflow.svgp.SVGP(
                self.X, self.Y, Z=self.Z, kern=self.k(),
                likelihood=GPflow.likelihoods.Gaussian(),
                whiten=True, q_diag=False)
=======
        self.model = gpflow.svgp.SVGP(self.X, self.Y, Z=self.Z, kern=self.k(),
                                      likelihood=gpflow.likelihoods.Gaussian(),
                                      whiten=True, q_diag=False)
>>>>>>> 91aa5884


class TestFullCovSVGP3(TestFullCov):
    def setUp(self):
        TestFullCov.setUp(self)
<<<<<<< HEAD
        with self.test_session():
            self.model = GPflow.svgp.SVGP(
                self.X, self.Y, Z=self.Z, kern=self.k(),
                likelihood=GPflow.likelihoods.Gaussian(),
                whiten=True, q_diag=True)
=======
        self.model = gpflow.svgp.SVGP(self.X, self.Y, Z=self.Z, kern=self.k(),
                                      likelihood=gpflow.likelihoods.Gaussian(),
                                      whiten=True, q_diag=True)
>>>>>>> 91aa5884


class TestFullCovSVGP4(TestFullCov):
    def setUp(self):
        TestFullCov.setUp(self)
<<<<<<< HEAD
        with self.test_session():
            self.model = GPflow.svgp.SVGP(
                self.X, self.Y, Z=self.Z, kern=self.k(),
                likelihood=GPflow.likelihoods.Gaussian(),
                whiten=True, q_diag=False)
=======
        self.model = gpflow.svgp.SVGP(self.X, self.Y, Z=self.Z, kern=self.k(),
                                      likelihood=gpflow.likelihoods.Gaussian(),
                                      whiten=True, q_diag=False)
>>>>>>> 91aa5884


class TestFullCovVGP(TestFullCov):
    def setUp(self):
        TestFullCov.setUp(self)
<<<<<<< HEAD
        with self.test_session():
            self.model = GPflow.vgp.VGP(
                self.X, self.Y, kern=self.k(),
                likelihood=GPflow.likelihoods.Gaussian())
=======
        self.model = gpflow.vgp.VGP(self.X, self.Y, kern=self.k(),
                                    likelihood=gpflow.likelihoods.Gaussian())
>>>>>>> 91aa5884


class TestFullCovGPMC(TestFullCov):
    def setUp(self):
        TestFullCov.setUp(self)
<<<<<<< HEAD
        with self.test_session():
            self.model = GPflow.gpmc.GPMC(
                self.X, self.Y, kern=self.k(),
                likelihood=GPflow.likelihoods.Gaussian())
=======
        self.model = gpflow.gpmc.GPMC(self.X, self.Y, kern=self.k(),
                                      likelihood=gpflow.likelihoods.Gaussian())
>>>>>>> 91aa5884


class TestFullCovSGPMC(TestFullCov):
    def setUp(self):
        TestFullCov.setUp(self)
<<<<<<< HEAD
        with self.test_session():
            self.model = GPflow.sgpmc.SGPMC(
                self.X, self.Y, kern=self.k(),
                likelihood=GPflow.likelihoods.Gaussian(),
                Z=self.Z)
=======
        self.model = gpflow.sgpmc.SGPMC(self.X, self.Y, kern=self.k(),
                                        likelihood=gpflow.likelihoods.Gaussian(),
                                        Z=self.Z)
>>>>>>> 91aa5884


if __name__ == "__main__":
    unittest.main()<|MERGE_RESOLUTION|>--- conflicted
+++ resolved
@@ -19,7 +19,6 @@
 
 from testing.gpflow_testcase import GPflowTestCase
 
-<<<<<<< HEAD
 
 class TestGaussian(GPflowTestCase):
     def setUp(self):
@@ -27,25 +26,11 @@
             self.rng = np.random.RandomState(0)
             self.X = self.rng.randn(100,2)
             self.Y = self.rng.randn(100, 1)
-            self.kern = GPflow.kernels.Matern32(2) + GPflow.kernels.White(1)
+            self.kern = gpflow.kernels.Matern32(2) + gpflow.kernels.White(1)
             self.Xtest = self.rng.randn(10, 2)
             self.Ytest = self.rng.randn(10, 1)
             # make a Gaussian model
-            self.m = GPflow.gpr.GPR(self.X, self.Y, kern=self.kern)
-=======
-class TestGaussian(unittest.TestCase):
-    def setUp(self):
-        tf.reset_default_graph()
-        self.rng = np.random.RandomState(0)
-        self.X = self.rng.randn(100,2)
-        self.Y = self.rng.randn(100, 1)
-        self.kern = gpflow.kernels.Matern32(2) + gpflow.kernels.White(1)
-        self.Xtest = self.rng.randn(10, 2)
-        self.Ytest = self.rng.randn(10, 1)
-
-        # make a Gaussian model
-        self.m = gpflow.gpr.GPR(self.X, self.Y, kern=self.kern)
->>>>>>> 91aa5884
+            self.m = gpflow.gpr.GPR(self.X, self.Y, kern=self.kern)
 
     def test_all(self):
         with self.test_session():
@@ -88,7 +73,6 @@
     if a test fails, it should be clearer where the error is.
     """
     def setUp(self):
-<<<<<<< HEAD
         with self.test_session():
             self.input_dim = 3
             self.output_dim = 2
@@ -104,26 +88,8 @@
                 rng.randn(self.N, self.output_dim),
                 rng.randn(self.M, self.input_dim),
                 rng.randn(self.Ntest, self.input_dim))
-            self.k = lambda: GPflow.kernels.Matern32(self.input_dim)
-            self.model = GPflow.gpr.GPR(self.X, self.Y, kern=self.k())
-=======
-        tf.reset_default_graph()
-        self.input_dim = 3
-        self.output_dim = 2
-        self.N = 20
-        self.Ntest = 30
-        self.M = 5
-        rng = np.random.RandomState(0)
-        self.num_samples = 5
-        self.samples_shape = (self.num_samples, self.Ntest, self.output_dim)
-        self.covar_shape = (self.Ntest, self.Ntest, self.output_dim)
-        self.X, self.Y, self.Z, self.Xtest = rng.randn(self.N, self.input_dim),\
-                              rng.randn(self.N, self.output_dim),\
-                              rng.randn(self.M, self.input_dim),\
-                              rng.randn(self.Ntest, self.input_dim)
-        self.k = lambda: gpflow.kernels.Matern32(self.input_dim)
-        self.model = gpflow.gpr.GPR(self.X, self.Y, kern=self.k())
->>>>>>> 91aa5884
+            self.k = lambda: gpflow.kernels.Matern32(self.input_dim)
+            self.model = gpflow.gpr.GPR(self.X, self.Y, kern=self.k())
 
     def test_cov(self):
         with self.test_session():
@@ -144,134 +110,85 @@
 class TestFullCovSGPR(TestFullCov):
     def setUp(self):
         TestFullCov.setUp(self)
-<<<<<<< HEAD
         with self.test_session():
-            self.model = GPflow.sgpr.SGPR(self.X, self.Y, Z=self.Z, kern=self.k())
-=======
-        self.model = gpflow.sgpr.SGPR(self.X, self.Y, Z=self.Z, kern=self.k())
->>>>>>> 91aa5884
+            self.model = gpflow.sgpr.SGPR(self.X, self.Y, Z=self.Z, kern=self.k())
 
 
 class TestFullCovGPRFITC(TestFullCov):
     def setUp(self):
         TestFullCov.setUp(self)
-<<<<<<< HEAD
         with self.test_session():
-            self.model = GPflow.sgpr.GPRFITC(
+            self.model = gpflow.sgpr.GPRFITC(
                 self.X, self.Y,
                 Z=self.Z, kern=self.k())
-=======
-        self.model = gpflow.sgpr.GPRFITC(self.X, self.Y,
-                                         Z=self.Z, kern=self.k())
->>>>>>> 91aa5884
 
 
 class TestFullCovSVGP1(TestFullCov):
     def setUp(self):
         TestFullCov.setUp(self)
-<<<<<<< HEAD
         with self.test_session():
-            self.model = GPflow.svgp.SVGP(
+            self.model = gpflow.svgp.SVGP(
                 self.X, self.Y, Z=self.Z, kern=self.k(),
-                likelihood=GPflow.likelihoods.Gaussian(),
+                likelihood=gpflow.likelihoods.Gaussian(),
                 whiten=False, q_diag=True)
-=======
-        self.model = gpflow.svgp.SVGP(self.X, self.Y, Z=self.Z, kern=self.k(),
-                                      likelihood=gpflow.likelihoods.Gaussian(),
-                                      whiten=False, q_diag=True)
->>>>>>> 91aa5884
 
 
 class TestFullCovSVGP2(TestFullCov):
     def setUp(self):
         TestFullCov.setUp(self)
-<<<<<<< HEAD
         with self.test_session():
-            self.model = GPflow.svgp.SVGP(
+            self.model = gpflow.svgp.SVGP(
                 self.X, self.Y, Z=self.Z, kern=self.k(),
-                likelihood=GPflow.likelihoods.Gaussian(),
+                likelihood=gpflow.likelihoods.Gaussian(),
                 whiten=True, q_diag=False)
-=======
-        self.model = gpflow.svgp.SVGP(self.X, self.Y, Z=self.Z, kern=self.k(),
-                                      likelihood=gpflow.likelihoods.Gaussian(),
-                                      whiten=True, q_diag=False)
->>>>>>> 91aa5884
 
 
 class TestFullCovSVGP3(TestFullCov):
     def setUp(self):
         TestFullCov.setUp(self)
-<<<<<<< HEAD
         with self.test_session():
-            self.model = GPflow.svgp.SVGP(
+            self.model = gpflow.svgp.SVGP(
                 self.X, self.Y, Z=self.Z, kern=self.k(),
-                likelihood=GPflow.likelihoods.Gaussian(),
+                likelihood=gpflow.likelihoods.Gaussian(),
                 whiten=True, q_diag=True)
-=======
-        self.model = gpflow.svgp.SVGP(self.X, self.Y, Z=self.Z, kern=self.k(),
-                                      likelihood=gpflow.likelihoods.Gaussian(),
-                                      whiten=True, q_diag=True)
->>>>>>> 91aa5884
 
 
 class TestFullCovSVGP4(TestFullCov):
     def setUp(self):
         TestFullCov.setUp(self)
-<<<<<<< HEAD
         with self.test_session():
-            self.model = GPflow.svgp.SVGP(
+            self.model = gpflow.svgp.SVGP(
                 self.X, self.Y, Z=self.Z, kern=self.k(),
-                likelihood=GPflow.likelihoods.Gaussian(),
+                likelihood=gpflow.likelihoods.Gaussian(),
                 whiten=True, q_diag=False)
-=======
-        self.model = gpflow.svgp.SVGP(self.X, self.Y, Z=self.Z, kern=self.k(),
-                                      likelihood=gpflow.likelihoods.Gaussian(),
-                                      whiten=True, q_diag=False)
->>>>>>> 91aa5884
 
 
 class TestFullCovVGP(TestFullCov):
     def setUp(self):
         TestFullCov.setUp(self)
-<<<<<<< HEAD
         with self.test_session():
-            self.model = GPflow.vgp.VGP(
+            self.model = gpflow.vgp.VGP(
                 self.X, self.Y, kern=self.k(),
-                likelihood=GPflow.likelihoods.Gaussian())
-=======
-        self.model = gpflow.vgp.VGP(self.X, self.Y, kern=self.k(),
-                                    likelihood=gpflow.likelihoods.Gaussian())
->>>>>>> 91aa5884
+                likelihood=gpflow.likelihoods.Gaussian())
 
 
 class TestFullCovGPMC(TestFullCov):
     def setUp(self):
         TestFullCov.setUp(self)
-<<<<<<< HEAD
         with self.test_session():
-            self.model = GPflow.gpmc.GPMC(
+            self.model = gpflow.gpmc.GPMC(
                 self.X, self.Y, kern=self.k(),
-                likelihood=GPflow.likelihoods.Gaussian())
-=======
-        self.model = gpflow.gpmc.GPMC(self.X, self.Y, kern=self.k(),
-                                      likelihood=gpflow.likelihoods.Gaussian())
->>>>>>> 91aa5884
+                likelihood=gpflow.likelihoods.Gaussian())
 
 
 class TestFullCovSGPMC(TestFullCov):
     def setUp(self):
         TestFullCov.setUp(self)
-<<<<<<< HEAD
         with self.test_session():
-            self.model = GPflow.sgpmc.SGPMC(
+            self.model = gpflow.sgpmc.SGPMC(
                 self.X, self.Y, kern=self.k(),
-                likelihood=GPflow.likelihoods.Gaussian(),
+                likelihood=gpflow.likelihoods.Gaussian(),
                 Z=self.Z)
-=======
-        self.model = gpflow.sgpmc.SGPMC(self.X, self.Y, kern=self.k(),
-                                        likelihood=gpflow.likelihoods.Gaussian(),
-                                        Z=self.Z)
->>>>>>> 91aa5884
 
 
 if __name__ == "__main__":
