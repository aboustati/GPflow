--- conflicted
+++ resolved
@@ -21,11 +21,8 @@
 from . import hmc
 import sys
 from . import tf_hacks
-<<<<<<< HEAD
 from tensorflow.python.client import timeline
-=======
 from .settings import float_type
->>>>>>> 1278ed80
 
 
 class ObjectiveWrapper(object):
@@ -155,21 +152,15 @@
         def obj(x):
             feed_dict = {self._free_vars: x}
             feed_dict.update(self.get_feed_dict())
-<<<<<<< HEAD
             run_options = tf.RunOptions(trace_level=tf.RunOptions.FULL_TRACE)
             run_metadata = tf.RunMetadata()
-            res = self._session.run([self._minusF, self._minusG],
+            f, g = self._session.run([self._minusF, self._minusG],
                                     feed_dict=feed_dict, options=run_options, run_metadata=run_metadata)
             tl = timeline.Timeline(run_metadata.step_stats)
             ctf = tl.generate_chrome_trace_format()
-            with open('timeline.json', 'w') as f:
-                f.write(ctf)
-            return res
-=======
-            f, g = self._session.run([self._minusF, self._minusG],
-                                     feed_dict=feed_dict)
+            with open('timeline.json', 'w') as timefile:
+                timefile.write(ctf)
             return f.astype(np.float64), g.astype(np.float64)
->>>>>>> 1278ed80
 
         self._objective = obj
         print("done")
